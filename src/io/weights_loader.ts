/**
 * @license
 * Copyright 2018 Google LLC. All Rights Reserved.
 * Licensed under the Apache License, Version 2.0 (the "License");
 * you may not use this file except in compliance with the License.
 * You may obtain a copy of the License at
 *
 * http://www.apache.org/licenses/LICENSE-2.0
 *
 * Unless required by applicable law or agreed to in writing, software
 * distributed under the License is distributed on an "AS IS" BASIS,
 * WITHOUT WARRANTIES OR CONDITIONS OF ANY KIND, either express or implied.
 * See the License for the specific language governing permissions and
 * limitations under the License.
 * =============================================================================
 */

import {NamedTensorMap} from '../tensor_types';
import * as util from '../util';

import {decodeWeights} from './io_utils';
import {DTYPE_VALUE_SIZE_MAP, WeightsManifestConfig, WeightsManifestEntry} from './types';

const OCTET_STREAM_TYPE = 'application/octet-stream';
const CONTENT_TYPE = 'Content-type';
/**
 * Reads binary weights data from a number of URLs.
 *
 * @param fetchURLs URLs to send the HTTP requests at, using `fetch` calls.
 * @param requestOptions RequestInit (options) for the HTTP requests.
 * @param fetchFunc Optional overriding value for the `window.fetch` function.
 * @param onProgress Optional, progress callback function, fired periodically
 *   before the load is completed.
 * @returns A `Promise` of an Array of `ArrayBuffer`. The Array has the same
 *   length as `fetchURLs`.
 */
export async function loadWeightsAsArrayBuffer(
<<<<<<< HEAD
    fetchURLs: string[], requestOptions?: RequestInit,
    fetchFunc?: Function): Promise<ArrayBuffer[]> {
=======
    fetchURLs: string[], requestOptions?: RequestInit, fetchFunc?: Function,
    onProgress?: Function):
  Promise<ArrayBuffer[]> {
>>>>>>> 7e30204d
  if (fetchFunc == null) {
    fetchFunc = fetch;
  }

  // Add accept header
  requestOptions = requestOptions || {};
  const headers = requestOptions.headers || {};
  // tslint:disable-next-line:no-any
  (headers as any)['Accept'] = OCTET_STREAM_TYPE;
  requestOptions.headers = headers;

  // Create the requests for all of the weights in parallel.
<<<<<<< HEAD
  const requests =
      fetchURLs.map(fetchURL => fetchFunc(fetchURL, requestOptions));
  const responses = await Promise.all(requests);

  const badContentType = responses.filter(response => {
    const contentType = response.headers.get(CONTENT_TYPE);
    return !contentType || contentType.indexOf(OCTET_STREAM_TYPE) === -1;
  });
  if (badContentType.length > 0) {
    throw new Error(
        badContentType
            .map(
                resp => `Request to ${resp.url} for weight file failed.` +
                    ` Expected content type ${OCTET_STREAM_TYPE} but got ${
                            resp.headers.get(CONTENT_TYPE)}.`)
            .join('\n'));
  }
  const buffers =
      await Promise.all(responses.map(response => response.arrayBuffer()));
=======
  const requests = fetchURLs.map(
      fetchURL => fetchFunc(fetchURL, requestOptions));

  const fetchStartFraction = 0;
  const fetchEndFraction = 0.5;

  if (onProgress != null) {
    util.monitorPromisesProgress(requests, onProgress,
        fetchStartFraction, fetchEndFraction);
  }

  const responses = await Promise.all(requests);
  const bufferPromises = responses.map(response => response.arrayBuffer());

  const bufferStartFraction = 0.5;
  const bufferEndFraction = 1;

  if (onProgress != null) {
    util.monitorPromisesProgress(bufferPromises, onProgress,
        bufferStartFraction, bufferEndFraction);
  }

  const buffers = await Promise.all(bufferPromises);

>>>>>>> 7e30204d
  return buffers;
}

/**
 * Reads a weights manifest JSON configuration, fetches the weights and
 * returns them as `Tensor`s.
 *
 * @param manifest The weights manifest JSON.
 * @param filePathPrefix The path prefix for filenames given in the manifest.
 *     Defaults to the empty string.
 * @param weightNames The names of the weights to be fetched.
 */
export async function loadWeights(
    manifest: WeightsManifestConfig, filePathPrefix = '',
    weightNames?: string[],
    requestOptions?: RequestInit): Promise<NamedTensorMap> {
  // TODO(nsthorat): Groups are currently fetched atomically. If you need a
  // single weight from a group, the whole group will be fetched. At a future
  // date, we should support fetching only the individual shards within a
  // group that are needed to reconstruct the requested weight.
  // TODO(cais): Use `decodeWeights` for implementation.

  const fetchWeights = (fetchUrls: string[]) =>
      loadWeightsAsArrayBuffer(fetchUrls, requestOptions);
  const loadWeights = weightsLoaderFactory(fetchWeights);

  return loadWeights(manifest, filePathPrefix, weightNames);
}

/**
 * Creates a function, which reads a weights manifest JSON configuration,
 * fetches the weight files using the specified function and returns them as
 * `Tensor`s.
 *
 * ```js
 * // example for creating a nodejs weight loader, which reads the weight files
 * // from disk using fs.readFileSync
 *
 * import * as fs from 'fs'
 *
 * const fetchWeightsFromDisk = (filePaths: string[]) =>
 *   filePaths.map(filePath => fs.readFileSync(filePath).buffer)
 *
 * const loadWeights = tf.io.weightsLoaderFactory(fetchWeightsFromDisk)
 *
 * const manifest = JSON.parse(
 *   fs.readFileSync('./my_model-weights_manifest').toString()
 * )
 * const weightMap = await loadWeights(manifest, './')
 * ```
 * @param fetchWeightsFunction The function used for fetching the weight files.
 * @returns Weight loading function.
 */
export function weightsLoaderFactory(
    fetchWeightsFunction: (fetchUrls: string[]) => Promise<ArrayBuffer[]>):
    (manifest: WeightsManifestConfig, filePathPrefix?: string,
     weightNames?: string[]) => Promise<NamedTensorMap> {
  return async(
             manifest: WeightsManifestConfig, filePathPrefix = '',
             weightNames?: string[]): Promise<NamedTensorMap> => {
    // Collect all the groups, weights, and their relative offsets to be
    // fetched.
    const groupIndicesToFetchMap = manifest.map(() => false);
    const groupWeightsToFetch: {
      [group: number]: Array<{
        manifestEntry: WeightsManifestEntry; groupOffset: number;
        sizeBytes: number;
      }>
    } = {};
    const weightsFound =
        weightNames != null ? weightNames.map(() => false) : [];
    const allManifestWeightNames: string[] = [];
    manifest.forEach((manifestGroupConfig, groupIndex) => {
      let groupOffset = 0;
      manifestGroupConfig.weights.forEach(weightsEntry => {
        const rawDtype = ('quantization' in weightsEntry) ?
            weightsEntry.quantization.dtype :
            weightsEntry.dtype;

        const weightsBytes = DTYPE_VALUE_SIZE_MAP[rawDtype] *
            util.sizeFromShape(weightsEntry.shape);

        const enqueueWeightsForFetchingFn = () => {
          groupIndicesToFetchMap[groupIndex] = true;
          if (groupWeightsToFetch[groupIndex] == null) {
            groupWeightsToFetch[groupIndex] = [];
          }

          groupWeightsToFetch[groupIndex].push({
            manifestEntry: weightsEntry,
            groupOffset,
            sizeBytes: weightsBytes
          });
        };

        if (weightNames != null) {
          weightNames.forEach((weightName, weightIndex) => {
            if (weightName === weightsEntry.name) {
              enqueueWeightsForFetchingFn();
              weightsFound[weightIndex] = true;
            }
          });
        } else {
          enqueueWeightsForFetchingFn();
        }

        allManifestWeightNames.push(weightsEntry.name);
        groupOffset += weightsBytes;
      });
    });

    if (!weightsFound.every(found => found)) {
      const weightsNotFound = weightNames.filter((_, i) => !weightsFound[i]);
      throw new Error(
          `Could not find weights in manifest with names: ` +
          `${weightsNotFound.join(', ')}. \n` +
          `Manifest JSON has weights with names: ` +
          `${allManifestWeightNames.join(', ')}.`);
    }

    // Convert the one-hot boolean groupId => shouldFetch map to a list of group
    // IDs.
    const groupIndicesToFetch =
        groupIndicesToFetchMap.reduce((accumulator, shouldFetch, i) => {
          if (shouldFetch) {
            accumulator.push(i);
          }
          return accumulator;
        }, []);

    const fetchUrls: string[] = [];
    groupIndicesToFetch.forEach(i => {
      manifest[i].paths.forEach(filepath => {
        const fetchUrl = filePathPrefix +
            (!filePathPrefix.endsWith('/') ? '/' : '') + filepath;
        fetchUrls.push(fetchUrl);
      });
    });
    const buffers = await fetchWeightsFunction(fetchUrls);

    const weightsTensorMap: NamedTensorMap = {};
    let bufferIndexOffset = 0;
    groupIndicesToFetch.forEach(i => {
      const numBuffers = manifest[i].paths.length;

      let groupBytes = 0;
      for (let i = 0; i < numBuffers; i++) {
        groupBytes += buffers[bufferIndexOffset + i].byteLength;
      }

      // Create a buffer for the whole group.
      const groupBuffer = new ArrayBuffer(groupBytes);
      const groupByteBuffer = new Uint8Array(groupBuffer);
      let groupBufferOffset = 0;
      for (let i = 0; i < numBuffers; i++) {
        const buffer = new Uint8Array(buffers[bufferIndexOffset + i]);
        groupByteBuffer.set(buffer, groupBufferOffset);
        groupBufferOffset += buffer.byteLength;
      }

      const weightsEntries = groupWeightsToFetch[i];
      weightsEntries.forEach(weightsEntry => {
        const byteBuffer = groupBuffer.slice(
            weightsEntry.groupOffset,
            weightsEntry.groupOffset + weightsEntry.sizeBytes);
        const nameToTensorMap =
            decodeWeights(byteBuffer, [weightsEntry.manifestEntry]);
        for (const name in nameToTensorMap) {
          weightsTensorMap[name] = nameToTensorMap[name];
        }
      });

      bufferIndexOffset += numBuffers;
    });

    return weightsTensorMap;
  };
}<|MERGE_RESOLUTION|>--- conflicted
+++ resolved
@@ -35,14 +35,9 @@
  *   length as `fetchURLs`.
  */
 export async function loadWeightsAsArrayBuffer(
-<<<<<<< HEAD
-    fetchURLs: string[], requestOptions?: RequestInit,
-    fetchFunc?: Function): Promise<ArrayBuffer[]> {
-=======
     fetchURLs: string[], requestOptions?: RequestInit, fetchFunc?: Function,
     onProgress?: Function):
   Promise<ArrayBuffer[]> {
->>>>>>> 7e30204d
   if (fetchFunc == null) {
     fetchFunc = fetch;
   }
@@ -55,11 +50,18 @@
   requestOptions.headers = headers;
 
   // Create the requests for all of the weights in parallel.
-<<<<<<< HEAD
-  const requests =
-      fetchURLs.map(fetchURL => fetchFunc(fetchURL, requestOptions));
+  const requests = fetchURLs.map(
+      fetchURL => fetchFunc(fetchURL, requestOptions));
+
+  const fetchStartFraction = 0;
+  const fetchEndFraction = 0.5;
+
+  if (onProgress != null) {
+    util.monitorPromisesProgress(requests, onProgress,
+        fetchStartFraction, fetchEndFraction);
+  }
+
   const responses = await Promise.all(requests);
-
   const badContentType = responses.filter(response => {
     const contentType = response.headers.get(CONTENT_TYPE);
     return !contentType || contentType.indexOf(OCTET_STREAM_TYPE) === -1;
@@ -72,22 +74,7 @@
                     ` Expected content type ${OCTET_STREAM_TYPE} but got ${
                             resp.headers.get(CONTENT_TYPE)}.`)
             .join('\n'));
-  }
-  const buffers =
-      await Promise.all(responses.map(response => response.arrayBuffer()));
-=======
-  const requests = fetchURLs.map(
-      fetchURL => fetchFunc(fetchURL, requestOptions));
-
-  const fetchStartFraction = 0;
-  const fetchEndFraction = 0.5;
-
-  if (onProgress != null) {
-    util.monitorPromisesProgress(requests, onProgress,
-        fetchStartFraction, fetchEndFraction);
-  }
-
-  const responses = await Promise.all(requests);
+  }  
   const bufferPromises = responses.map(response => response.arrayBuffer());
 
   const bufferStartFraction = 0.5;
@@ -99,8 +86,6 @@
   }
 
   const buffers = await Promise.all(bufferPromises);
-
->>>>>>> 7e30204d
   return buffers;
 }
 
